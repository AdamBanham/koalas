"""
This module focuses on providing ways to produce a log from models in the class
of Petri nets.
"""
from copy import deepcopy
from typing import Dict, Iterable, Mapping,Set,List,Tuple

from pmkoalas import __version__
from pmkoalas.complex import ComplexEventLog, ComplexTrace, ComplexEvent
from pmkoalas.simple import Trace, EventLog
from pmkoalas.models.transitiontree import TransitionTreeGuard
from pmkoalas._logging import info, debug, InfoQueueProcessor, InfoIteratorProcessor

#typing imports
from typing import TYPE_CHECKING
if TYPE_CHECKING:
    from pmkoalas.models.guards import Guard, GuardOutcomes
    from pmkoalas.models.petrinet import LabelledPetriNet, PetriNetWithData
    from pmkoalas.models.petrinet import Place, Transition

class PlayoutTransitionGuard(TransitionTreeGuard):
    """
    Template for taking a guard off a transition in a petri net and converting
    it into the semantics for a transition tree.
    """

    def __init__(self, guard:'Guard', id:str=None) -> None:
        super().__init__()
        self._guard = guard
        self._id = 1 if id == None else id
        
    def check(self, data: ComplexEvent) -> 'GuardOutcomes':
        return self._guard.evaluate_data(data)
    
    def html_label(self) -> str:
        return f"g<sub>{self._id}</sub>"
    
    def expanded_html_label(self) -> str:
        return f"{self._guard}"
    
    def __hash__(self) -> int:
        return hash(self.expanded_html_label())

class PetriNetMarking():
    """
    Data structure for a marking in a petri net, i.e. a multiset of places.
    """
    
    def __init__(self, model:'LabelledPetriNet', marking:Dict['Place',int]) -> None:
        self._net = model
        self._mark = deepcopy(marking)
        # for each transition compute the incoming and outcoming places
        self._incoming:Dict[Transition,Set[Place]] = dict()
        self._outcoming:Dict[Transition,Set[Place]] = dict()
        for trans in self._net.transitions:
            arcs = self._net.arcs
            incoming = [ arc for arc in arcs if  arc.to_node == trans ]
            outcoming = [ arc for arc in arcs if arc.from_node == trans ]
            self._incoming[trans] = [ arc.from_node for arc in incoming ]
            self._outcoming[trans] = [ arc.to_node for arc in outcoming ]

    def enabled(self) -> Set['Transition']:
        """
        returns the set of transitions that are enabled at this marking.
        """
        ret = set()
        for trans in self._net.transitions:
            enabled = True
            for place in self._incoming[trans]:
                enabled = enabled and self._mark[place] > 0
            if (enabled):
                ret.add(trans)
        return ret

    def can_fire(self) -> Set['Transition']:
        """
        returns the set of transitions that can fire from this marking.
        """
        return self.enabled()
    
    def remark(self, firing:'Transition') -> 'PetriNetMarking':
        """
        Returns a new marking, that is one step from this marking by firing
        the given transition.
        """
        if firing not in self.can_fire():
            raise ValueError("Given transition cannot fire from this marking.")
        next_mark = deepcopy(self._mark)
        for incoming in self._incoming[firing]:
            next_mark[incoming] = next_mark[incoming] - 1
        for outcoming in self._outcoming[firing]:
            next_mark[outcoming] = next_mark[outcoming] + 1
        return PetriNetMarking(self._net, next_mark)
    
    def contains(self, place:'Place') -> bool:
        """
        Returns true if the given place is in the marking.
        """
        return self._mark[place] > 0
    
<<<<<<< HEAD
=======
    def is_subset(self, other:'PetriNetMarking') -> bool:
        """
        Returns true if this marking is a subset of the other marking.
        """
        for place in self._mark:
            if self._mark[place] > other._mark[place]:
                return False
        return True
    
>>>>>>> 789438b8
    def reached_final(self) -> bool:
        """
        Returns true if the marking is the final marking of the net.
        """
        return self == self._net.final_marking
    
    # data-model functions
    def __str__(self) -> str:
        vals = [ (i,v) for i,v in self._mark.items() if v > 0 ]
        return str(vals)
    
    def __eq__(self, other: object) -> bool:
        if (isinstance(other, PetriNetMarking)):
            return self._mark == other._mark
        return False
    
    def __hash__(self) -> int:
        return hash(tuple(sorted(self._mark.items(),key=lambda x: x[0].name)))
    
class PetriNetFiringSequence():
    """
    A data structure for a sequence of fired transitions.
    """

    def __init__(self, marking:'PetriNetMarking', fired:List['Transition'],
        final_marking:PetriNetMarking) -> None:
        self._final = final_marking
        self._mark = deepcopy(marking)
        self._seq = deepcopy(fired)

    def next(self) -> Set['Transition']:
        """
        Returns the set of transitions that can be seen as a possible next
        """
        # return nothing if we are at final
        if (self.reached_final()):
            return set()
        # remove previous linked silence from choices
        previous_silence = dict()
        for last in self._seq[-1::-1]:
            if last.silent:
                if last in previous_silence:
                    previous_silence[last] = previous_silence[last] + 1
                else:
                    previous_silence[last] = 1
            else:
                break
        drops = set()
        for silent in previous_silence:
            if previous_silence[silent] > 1:
                drops.add(silent)
        # present choices
        choices = self._mark.can_fire().difference(drops)
        return choices
    
    def fire(self, firing:'Transition') -> 'PetriNetFiringSequence':
        """
        Returns a new firing sequence, that is one step from this sequence
        by firing the given transition.
        """
        new_mark = self._mark.remark(firing)
        new_seq = self._seq + [firing]
        return PetriNetFiringSequence(
            new_mark, new_seq, self._final
        )
    
    def fired(self) -> List['Transition']:
        """
        Returns a sequence of transitions that have been fired. 
        """
        return deepcopy(self._seq)

    def reached_final(self) -> bool:
        """
        Returns true if the firing sequence reaches the final marking.
        """
        return self._mark == self._final
    
    def __len__(self) -> int:
        return len([ f for f in self._seq if not f.silent])
    
    def __hash__(self) -> int:
        return hash( tuple(self._seq + [self.reached_final()]))


class PlayoutEvent(ComplexEvent):
    """
    An abstraction for playout events.
    """

    def __init__(self, activity: str, guard:object) -> None:
        super().__init__(activity, {'guard' : guard})

    @property
    def guard(self) -> object:
        return self.data()['guard']
    
class PlayoutEnd(PlayoutEvent):
    """
    Dummy class to signal halting in playout.
    """

    def __init__(self) -> None:
        from pmkoalas.models.transitiontree import TransitionTreeGuard
        super().__init__("halt", TransitionTreeGuard())
    


class PlayoutTrace(ComplexTrace):
    """
    An abstraction for playout traces, with cuts and projections.
    """

    def __init__(self, 
                 events: Iterable[PlayoutEvent], 
                 data: Mapping[str, object] = None) -> None:
        super().__init__(events, data)

    def acut(self, i:int) -> 'Trace':
        """
        Returns the cut of activity sequence of this playout up to the
        i-th step (if it exists).
        """
        seq = self.simplify().sequence
        ret = []
        while i > 0 and len(seq) > 0:
            head = seq.pop(0)
            ret.append(head)
            i -= 1
        return Trace(ret)
    
    def act(self, i:int) -> str:
        """
        Returns the activity of the i-th step.
        """
        return self[i].activity()
    
    def guard(self, i:int) -> PlayoutTransitionGuard:
        """
        Returns the guard of the i-th step.
        """
        return self[i].guard
    
def generate_traces_from_lpn(
        model:'LabelledPetriNet', max_length:int,
        strict:bool=False, updates_on:int=1000) \
    -> EventLog:
    """
    Generates a simple log of a sample traces from a model with a length 
    of max_length. By default returns traces that did not reach the final
    marking. If strict is set to True, only traces that reach the final
    marking are returned.
    """
    inprogress:List[Tuple[Trace,PetriNetMarking]] = [ 
        (Trace([]), deepcopy(model.initial_marking)) ]
    completed = []
    pcount = 0
    while len(inprogress) > 0:
        trace, mark = inprogress.pop(0)
        debug(f"processing trace {str(trace)} with marking {str(mark)}")
        if len(trace) == max_length:
            if strict:
                if mark.reached_final():
                    completed.append(trace)
            else:
                completed.append(trace)
        else:
            if mark.reached_final():
                completed.append(trace)
            else:
                firable = mark.can_fire()
                for t in firable:
                    new_mark = mark.remark(t)
                    new_trace = Trace(trace.sequence + [t.name])
                    inprogress.append((new_trace, new_mark))
        pcount += 1
        if (pcount % updates_on == 0):
            info(f"processing {len(inprogress)} partial executions of the lpn")
            info(f"shortest trace :: {len(inprogress[0][0])}")
            info(f"longest trace :: {len(inprogress[-1][0])}")
            pcount = 0
    return EventLog(completed, f"Generated traces from LPN ({model.name})")


def construct_playout_log(model:'PetriNetWithData', max_length:int, 
        initial_marking:'PetriNetMarking', final_marking:'PetriNetMarking') \
        -> ComplexEventLog:
    """ 
    Constructs a log of play-out traces from a model with a length of 
    max_length + 1.
    """
    # importing here to remove circular dependencies.
    from pmkoalas.models.transitiontree import TransitionTreeMerge

    playout_traces = list()
    completed:Set[PetriNetFiringSequence] = set()
    incomplete = [ 
        PetriNetFiringSequence(initial_marking, list(), final_marking)
    ]
    seen = set()
    pbar = InfoQueueProcessor(itername="processed partials",
                                 starting_size=len(incomplete)
    )
    while len(incomplete) > 0:
        select = incomplete.pop(0)
        if (len(select) > 0):
            completed.add(select)
        seen.add(select)
        potentials = list()
        for firing in select.next():
            potentials.append(select.fire(firing))
        for pot in potentials:
            if pot not in seen and len(pot) <= max_length:
                incomplete.append(pot)
                pbar.extent(1)
        pbar.update()        
    # now for each completed trace, we need to produce a complex trace
    trace_id = 1
    guard_id = 1
    guard_ids = {}
    for comp in InfoIteratorProcessor("play-out traces", completed):
        trace_map = {
            "concept:name" : f"play-out trace {trace_id}"
        }
        trace_seq = list()
        leftover_guard = None 
        # build sequence of fired transitions
        ## but profilerate guards on silence, without recording them
        for fired in comp.fired():
            if fired.guard not in guard_ids:
                guard_ids[fired.guard] = guard_id
                guard_id += 1
            if fired.silent:
                if leftover_guard == None:
                    leftover_guard = PlayoutTransitionGuard(
                        fired.guard,
                        guard_ids[fired.guard]
                    )
                else:
                    leftover_guard = TransitionTreeMerge(
                        leftover_guard, 
                        PlayoutTransitionGuard(fired.guard, guard_ids[fired.guard])
                    )
            else:
                guard = PlayoutTransitionGuard(fired.guard, guard_ids[fired.guard])
                if leftover_guard != None:
                    guard = TransitionTreeMerge(leftover_guard, guard)
                    leftover_guard = None
                trace_seq.append(
                    PlayoutEvent(fired.name, guard)
                )
        # add halt symbol if required
        if comp.reached_final():
            trace_seq.append(PlayoutEnd())
        # construct trace and store
        playout_traces.append(
            PlayoutTrace(
                trace_seq,
                trace_map
            )
        )
        trace_id += 1
    info("made playout log")
    return ComplexEventLog(playout_traces, dict({
        "meta:generated:by" : "pmkoalas",
        "meta:generator:version" : __version__
        }), 
        f"playout log for {model._name}"
    )<|MERGE_RESOLUTION|>--- conflicted
+++ resolved
@@ -98,8 +98,6 @@
         """
         return self._mark[place] > 0
     
-<<<<<<< HEAD
-=======
     def is_subset(self, other:'PetriNetMarking') -> bool:
         """
         Returns true if this marking is a subset of the other marking.
@@ -109,7 +107,6 @@
                 return False
         return True
     
->>>>>>> 789438b8
     def reached_final(self) -> bool:
         """
         Returns true if the marking is the final marking of the net.
