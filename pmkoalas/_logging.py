--- conflicted
+++ resolved
@@ -155,11 +155,7 @@
             get_logger().setLevel(level)
         # run function as intended
         val = func(*args, **kwargs)
-<<<<<<< HEAD
-        # reset logger to previous state
-=======
         # reset logger
->>>>>>> 5f8e4ce3
         get_logger().setLevel(old_level)
         # pass value back if needed
         return val
