''' 
Weighted Petri net with place and transition labels.

Allows explicit place or transition ids for simpler comparison, especially
during testing.

For material on Petri Nets, see:
    - Quick and dirty introduction on wikipedia https://en.wikipedia.org/wiki/Petri_net
    - Bause and Kritzinger (2002) - Stochastic Petri Nets: An Introduction to the Theory. Freely available textbook https://www.researchgate.net/publication/258705139_Stochastic_Petri_Nets_-An_Introduction_to_the_Theory
'''

from collections.abc import Iterable
from copy import deepcopy
from typing import Union,FrozenSet,Dict
import xml.etree.ElementTree as ET
from xml.etree.ElementTree import parse
from os import path
from uuid import uuid4

#typing imports
from typing import TYPE_CHECKING

from pmkoalas.conformance.tokenreplay import PetriNetMarking
if TYPE_CHECKING:
    from pmkoalas.conformance.tokenreplay import PetriNetMarking
    from pmkoalas.models.guards import Guard

ENCODING='unicode'

# Candidate to move to a utility package
def steq(self,other):
    if type(other) is type(self):
        return self.__dict__ == other.__dict__
    return False

def verbosecmp(obj1:object,obj2:object) -> str:
    """
    This function produces a verbose statement about the given equality of
    the two objects.

    Returns a string statement about this equality.    
    """
    if obj1 == obj2:
        return "Same"
    result = ""
    if obj1.__dict__.keys() != obj2.__dict__.keys():
        ks1 = set(obj1.__dict__.keys())
        ks2 = set(obj2.__dict__.keys())
        result += f"Attributes not in both objects: {ks1 ^ ks2}\n"
    if obj1.__dict__ != obj2.__dict__:
        for k in obj1.__dict__:
            if k in obj2.__dict__ and obj1.__dict__[k] != obj2.__dict__[k] :
                result += f"Attribute {k} differs:\n"\
                        + f"  {obj1.__dict__[k]} vs\n  {obj2.__dict__[k]}\n"
    return result

class Place:
    """
    This a hashable and identifable place for a petri net.
    A place has a name and an identifier.
    """

    def __init__(self,name:str,pid:str=None):
        self._name = name
        # create an identifier.
        if (pid == None):
            self._pid = str(uuid4())
        else:
            self._pid = pid

    @property 
    def name(self) -> str:
        return self._name

    @property
    def pid(self) -> str:
        return self._pid

    @property
    def nodeId(self) -> str:
        return self._pid

    def __eq__(self,other) -> bool:
        if type(other) == type(self):
            return self.name == other.name and self.pid == other.pid
        return False

    def __hash__(self) -> int:
        return hash((self._name,self._pid))

    def __str__(self) -> str:
        return f'({self.name})'  if self._pid is None \
               else f'({self.name}({self._pid}))'

    def __repr__(self) -> str:
        return f'Place("{self.name}",pid="{self.pid}")'

class Transition:
    """
    This is hashable and identifable transition for a Petri net.
    A transition has a name, an identifier, a possible weight and can be silent.
    """

    def __init__(self,name:str,tid:str=None,weight:float=1.0,silent:bool=False):
        self._name = name
        # create an identifier.
        if (tid == None):
            self._tid = str(uuid4())
        else:
            self._tid = tid
        # add extras
        self._weight = weight
        self._silent = silent

    @property 
    def name(self) -> str:
        return self._name

    @property
    def silent(self) -> bool:
        return self._silent

    @property
    def tid(self) -> str:
        return self._tid

    @property
    def nodeId(self) -> str:
        return self._tid

    @property
    def weight(self) -> float:
        return self._weight

    @weight.setter
    def weight(self,value:float) -> None:
        self._weight = value

    def __eq__(self,other) -> bool:
        if type(self) == type(other):
            return self.name == other.name and self.tid == other.tid and  \
                   self.weight == other.weight and self._silent == other._silent
        return False

    def __hash__(self) -> int:
        return hash((self._name,self._tid,self._weight,self._silent))

    def __str__(self) -> str:
        return f'[{self.name} {self.weight}]'  if self._tid is None \
               else f'[{self.name}({self._tid}) {self.weight}]'

    def __repr__(self) -> str:
        return f'Transition("{self.name}",tid="{self.tid}",weight={self.weight},' \
               + f'silent={self.silent})'

SILENT_TRANSITION_DEFAULT_NAME='tau'
def silent_transition(name=None,tid=None,weight=None):
    tn = SILENT_TRANSITION_DEFAULT_NAME
    if name:
        tn = name
    tw = 1
    ttid = None
    if tid:
        ttid = tid
    if weight:
        tw = weight
    return Transition(name=tn,weight=tw,tid=ttid,silent=True)

class Arc:
    """
    This is directed arc, which has no name or idenfitier, for Petri net.
    """

    def __init__(self,from_node:Union[Place,Transition],
                 to_node:Union[Place,Transition]):
        self._from_node = from_node
        self._to_node = to_node

    @property
    def from_node(self) -> Union[Place,Transition]:
        return self._from_node

    @property
    def to_node(self) -> Union[Place,Transition]:
        return self._to_node

    def __eq__(self,other) -> bool:
        if type(other) is type(self):
            return self.from_node == other.from_node and \
                    self.to_node  == other.to_node
        return False

    def __hash__(self) -> int:
        return hash((self._from_node,self._to_node))

    def __str__(self) -> str:
        return f'{self.from_node} -> {self.to_node}' 

    def __repr__(self) -> str:
        return f'Arc(from_node={self.from_node.__repr__()},' \
               + f'to_node={self.to_node.__repr__()})'

class LabelledPetriNet:
    """
    This is a data structure for a class of Petri Nets.
    This class consists of places, transitions and directed arcs 
    between them.
    The class contract implies that places and transitions have 
    labels/names and identifiers. Each instance of this class, 
    has a name or title for the net.
    """
    

    def __init__(self, places:Iterable[Place], transitions:Iterable[Transition],
                 arcs:Iterable[Arc], 
                 name:str='Petri net'):
        self._places = set(places)
        self._transitions = set(transitions)
        self._arcs = set(arcs)
        self._name = name
        self._imarking = None 
        self._fmarking = None

    @property 
    def places(self) -> FrozenSet[Place]:
        return frozenset(self._places)

    @property
    def transitions(self) -> FrozenSet[Transition]:
        return frozenset(self._transitions)

    @property
    def arcs(self) -> FrozenSet[Arc]:
        return frozenset(self._arcs)

    @property
    def name(self) -> str:
        return self._name
    
    @property
    def initial_marking(self) -> 'PetriNetMarking':
        return deepcopy(self._imarking)
    
    @property
    def final_marking(self) -> 'PetriNetMarking':
        return deepcopy(self._fmarking)
    
    def set_initial_marking(self, marked:Dict[Place, int]):
        from pmkoalas.conformance.tokenreplay import PetriNetMarking
        for place in self.places:
            if place not in marked:
                marked[place] = 0
        self._imarking = PetriNetMarking(self, marked)

    def set_final_marking(self, marked:Dict[Place, int]):
        from pmkoalas.conformance.tokenreplay import PetriNetMarking
        for place in self.places:
            if place not in marked:
                marked[place] = 0
        self._fmarking = PetriNetMarking(self, marked)

    def __eq__(self,other) -> bool:
        if isinstance(other,self.__class__):
            return self._name  == other._name and \
                   self._places == other._places and \
                   self._transitions == other._transitions and \
                   self._arcs   == self._arcs
        return False

    def __repr__(self) -> str:
        repr = "LabelledPetriNet(\n"
        # add places
        repr += "\tplaces=[\n"
        for p in self.places:
            repr += f"\t\t{p.__repr__()},\n"
        repr += "\t],\n"
        # add transitions
        repr += "\ttransitions=[\n"
        for t in self.transitions:
            repr += f"\t\t{t.__repr__()},\n"
        repr += "\t],\n"
        # add arcs
        repr += "\tarcs=[\n"
        for a in self.arcs:
            repr += f"\t\t{a.__repr__()},\n"
        repr += "\t],\n"
        # add name
        repr += f"\tname='{self.name}'\n"
        #close param
        repr += ")"
        return repr

    def __str__(self) -> str:
        _str = "LabelledPetriNet with name of '" + self._name + "'\n"
        _str += "\tPlaces: \n"
        for p in self.places:
            _str += f"\t\t- {p}\n"
        _str += "\tTransitions: \n"
        for t in self.transitions:
            _str += f"\t\t- {t}\n"
        _str += "\tArcs: \n"
        for a in self.arcs:
            _str += f"\t\t- {a}\n"
        return _str
    
class BuildablePetriNet(LabelledPetriNet):
    """
    This class allows for the builder design pattern to be used
    for constructing a petri net. It allows for users to quickly
    add places, transitions and arcs through a single chain of
    method calls. See usage below.

    Usage
    -----
    ```
    # setup elements
    buildable = BuildablePetriNet("dupe_tran_with_id")
    initial_place = Place("I",1)
    ta1 = Transition("a",1)
    ta2 = Transition("a",2)
    tb = Transition("b",3)
    finalPlace = Place("F",2)
    # build net
    buildable.add_place(initialPlace) \\
        .add_transition(ta1) \\
        .add_transition(ta2) \\
        .add_transition(tb) \\
        .add_place(finalPlace) \\
        .add_arc_between(initialPlace, ta1) \\
        .add_arc_between(ta1,finalPlace) \\
        .add_arc_between(initialPlace, ta2) \\
        .add_arc_between(ta2,finalPlace) \\
        .add_arc_between(initialPlace, tb) \\
        .add_arc_between(tb,finalPlace) 
    # get a state of build
    net = buildable.create_net()
    ```
    """
    def __init__(self,label:str=None):
        super(BuildablePetriNet,self).__init__(set(),set(),set(),label)

    def add_place(self,place:Place) -> 'BuildablePetriNet':
        "Adds a place to the net."
        self._places.add(place)
        return self

    def add_transition(self,tran:Transition) -> 'BuildablePetriNet':
        "Adds a tranistion to the net."
        self._transitions.add(tran)
        return self

    def add_arc(self,arc:Arc)-> 'BuildablePetriNet':
        "Adds an arc to the net."
        self._arcs.add(arc)
        return self

    def add_arc_between(self,from_node:Union[Place,Transition],
                             to_node:Union[Place,Transition]
                        ) -> 'BuildablePetriNet' :
        "Constructs an arc between the given nodes and adds it to the net."
        self.add_arc(Arc(from_node,to_node))
        return self

    def create_net(self) -> LabelledPetriNet:
        "Returns a Petri net of the current built state"
        return eval(self.__repr__())

    def __eq__(self,other):
        if isinstance(other,LabelledPetriNet):
            return self._name  == other._name and \
                   self._places == other._places and \
                   self._transitions == other._transitions and \
                   self._arcs   == self._arcs
        return False

class GuardedTransition(Transition):
    """
    An abstraction for a transition with a guard.
    """

    def __init__(self, 
                 name: str, 
                 guard: 'Guard',
                 tid: str = None, 
                 silent: bool = False):
        super().__init__(name, tid, 1, silent)
        self._guard = deepcopy(guard)

    @property
    def guard(self):
        return self._guard
    
    def __str__(self) -> str:
        return f"[{self.name} {self.guard}]"
    
    def __hash__(self) -> int:
        return hash((self.name, self.guard.__hash__(),self.silent, self.tid))
    
    def __eq__(self, other) -> bool:
        if type(self) == type(other):
            return self.name == other.name and self.tid == other.tid and  \
                   self.guard == other.guard and self._silent == other._silent
        return False
    
    def __repr__(self) -> str:
        return f'GuardedTransition("{self.name}",guard={self.guard.__repr__()}'\
               + f',tid="{self.tid}",silent={self.silent})'
    
class PetriNetWithData(LabelledPetriNet):
    """
    An abstraction for extending a Petri net to one with data. This abstraction
    only includes guards.
    """

    def __init__(self, places: Iterable[Place], 
                 transitions: Iterable[GuardedTransition], 
                 arcs: Iterable[Arc], 
                 name: str = 'Petri net with Data'):
        super().__init__(places, transitions, arcs, name)

    @property
    def transitions(self) -> FrozenSet[GuardedTransition]:
        return deepcopy(self._transitions)
    
    def __repr__(self) -> str:
        repr = "PetriNetWithData(\n"
        # add places
        repr += "\tplaces=[\n"
        for p in self.places:
            repr += f"\t\t{p.__repr__()},\n"
        repr += "\t],\n"
        # add transitions
        repr += "\ttransitions=[\n"
        for t in self.transitions:
            repr += f"\t\t{t.__repr__()},\n"
        repr += "\t],\n"
        # add arcs
        repr += "\tarcs=[\n"
        for a in self.arcs:
            repr += f"\t\t{a.__repr__()},\n"
        repr += "\t],\n"
        # add name
        repr += f"\tname='{self.name}'\n"
        #close param
        repr += ")"
        return repr



class PetriNetDOTFormatter:
    """
    This class creates a dot (graphviz) structure for displaying Petri nets. 
    Used as internal machinery for exporting to a dot file.
    """
    def __init__(self,pn:LabelledPetriNet,font:str='SimSun'):
        self._pn = pn
        self._font = font
        self._nodemap = {}
        self._default_height = 0.2

    def transform_transition(self,tran,ti) -> str:
        fstr = 'n{} [shape="box",margin="0, 0.1",label="{} {}",style="filled"];\n'
        tl = tran.name if tran.name and tran.name != 'tau' else '&tau;'
        fstr = f'n{str(ti)} [shape="box",margin="0, 0.1",'
        fstr += f'label="{tran.weight}", style="filled",'
        height = self._default_height
        fstr += f'height="{height}", width="{height}"'
        fstr += '];\n'
        return fstr

    def transform_place(self,place,pi) -> str:
        fstr = '{} [shape="circle",label="{}"];\n'
        return fstr.format('n' + str(pi),place.name)

    def transform_arc(self,arc) -> str:
        from_node = self._nodemap[arc.from_node]
        to_node = self._nodemap[arc.to_node]
        return f'n{from_node}->n{to_node}\n'

    def transform_net(self) -> str:
        dotstr = ""
        dotstr += 'digraph G{\n'
        dotstr += f'ranksep=".3"; fontsize="14"; remincross=true; margin="0.0,0.0"; fontname="{self._font}";rankdir="LR";charset=utf8;\n'
        dotstr += 'edge [arrowsize="0.5"];\n'
        dotstr += f'node [height="{self._default_height}",width="{self._default_height}",fontname="{self._font}"'
        dotstr += ',fontsize="14"];\n'
        dotstr += 'ratio=0.4;\n'
        ni = 1
        for pl in self._pn.places:
            ni += 1
            self._nodemap[pl] = ni
            dotstr += self.transform_place(pl,ni)
        for tr in self._pn.transitions:
            ni += 1
            self._nodemap[tr] = ni
            dotstr += self.transform_transition(tr,ni)
        for ar in self._pn.arcs:
            dotstr += self.transform_arc(ar)
        dotstr += '}\n'
        return dotstr

def convert_net_to_dot(net:LabelledPetriNet) -> str:
    return PetriNetDOTFormatter(net).transform_net()

PNML_URL='http://www.pnml.org/version-2009/grammar/pnmlcoremodel',
def convert_net_to_xml(net:LabelledPetriNet) -> ET.Element: 
    """
    Converts a given Petri net to an XML structure that conforms with the pnml
    schema.

    See: http://www.pnml.org/version-2009/grammar/pnmlcoremodel.rng
    """
    root = ET.Element('pnml')
    net_node = ET.SubElement(root,'net', 
            attrib={'type':PNML_URL,
                    'id':net.name} )
    net_name = ET.SubElement(net_node, "name")
    net_text = ET.SubElement(net_name, "text")
    net_text.text = net.name
    page = ET.SubElement(net_node,'page', id="page1")
    for place in net.places:
        placeNode = ET.SubElement(page,'place', 
            attrib={'id': "place-"+str(place.pid) } )
        if place.name:
            name_node = ET.SubElement(placeNode,'name')
            text_node = ET.SubElement(name_node,'text')
            text_node.text = place.name
    for tran in net.transitions:
        # the default attributes for transitions
        attribs = { 'id' : str(tran.tid)}
        # check for guards 
        if isinstance(tran, GuardedTransition):
            attribs['guard'] = str(tran.guard)
        tranNode = ET.SubElement(page,'transition', 
<<<<<<< HEAD
                        attrib=attribs )
=======
                        attrib={'id':"transition-"+str(tran.tid) } )
>>>>>>> ba944b84
        if tran.name:
            name_node = ET.SubElement(tranNode,'name')
            text_node = ET.SubElement(name_node,'text')
            text_node.text = tran.name
        ts_node = ET.SubElement(tranNode,'toolspecific',
                        attrib={ 'tool':'StochasticPetriNet',
                                 'version':'0.2', 
                                 'invisible': str(tran.silent),
                                 'priority': '1',
                                 'weight' : str(tran.weight),
                                 'distributionType': 'IMMEDIATE'} )
    arcid = 1
    for arc in net.arcs:

        if isinstance(arc.from_node, Place):
            arcNode = ET.SubElement(page,'arc',
                attrib={'source': "place-"+str(arc.from_node.nodeId), 
                        'target': "transition-"+str(arc.to_node.nodeId),
                        'id': "arc-"+str(arcid) } )
        else:
            arcNode = ET.SubElement(page,'arc',
                attrib={'source': "transition-"+str(arc.from_node.nodeId), 
                        'target': "place-"+str(arc.to_node.nodeId),
                        'id': "arc"+str(arcid) } )
        arcid += 1
    return root


def convert_net_to_xmlstr(net:LabelledPetriNet) -> str: 
    """
    Converts a given Petri net, to an XML structure, and then returns a string
    representation of the indented XML tree.
    """
    xml = convert_net_to_xml(net)  
    ET.indent( xml ) 
    return ET.tostring(xml,encoding=ENCODING)

def export_net_to_pnml(net:LabelledPetriNet,fname:str) -> None: 
    """
    Converts a given Petri net, to an XML structure conforming to the pnml 
    schema, then writes out the XML to a given file location (fname).

    No checking of file location is done for you.
    """
    xml =  convert_net_to_xml(net)  
    ET.indent( xml ) 
    ET.ElementTree(xml).write(fname,xml_declaration=True, encoding="utf-8")

def parse_pnml_for_dpn(filepath:str) -> PetriNetWithData:
    """
    Constructs a Petri net with data from the given filepath to a pnml file.
    """
    from pmkoalas.models.guards import Guard,Expression
    # setup compontents
    initial_marking = {}
    final_marking = {}
    # begin parsing
    ## check that file exists
    if not path.exists(filepath):
        raise FileNotFoundError("pnml file not found at :: "+filepath)
    xml_tree = parse(filepath)
    pnml = xml_tree.getroot()
    net = pnml.find("net")
    net_name = net.find("name").find("text").text
    pages = net.findall("page")
    tgt_page = pages[0]
    ## we only parse the first page.
    places = {}
    place_ids = {}
    transitions = {}
    transition_ids = {}
    arcs = set()
    ### parse the places 
    for place in tgt_page.findall("place"):
        tools = place.find("toolspecific")
        lid = None
        if tools != None:
            if "localNodeID" in tools.attrib:
                lid = tools.attrib["localNodeID"]
        id = place.attrib["id"]
        # making a place
        pid = lid if lid != None else id
        place_ids[id] = pid
        parsed = Place( place.find("name").find("text").text, pid)
        places[pid] = parsed
        # handle markings
        init = place.find("initialMarking")
        final = place.find("finalMarking")
        if init != None:
            initial_marking[places[pid]] = int(init.find("text").text)
        if final != None:
            final_marking[places[pid]] = int(final.find("text").text)
    ### parse the transitions
    for transition in tgt_page.findall("transition"):
        tools = transition.find("toolspecific")
        lid = None
        if tools != None:
            if "localNodeID" in tools.attrib:
                lid = tools.attrib["localNodeID"]
        id = transition.attrib["id"]
        # add guards if they exist
        if "guard" in transition.attrib:
            guard = Guard(Expression(transition.attrib['guard']))
        else: 
            guard = Guard(Expression("true"))
        # making a transition
        tid = lid if lid != None else id 
        transition_ids[id] = tid 
        parsed = GuardedTransition( 
            transition.find("name").find("text").text,
            guard,
            tid
        )
        transitions[tid] = parsed
    ### parse the arcs    
    nodes = deepcopy(places)
    nodes.update(transitions)
    node_ids = place_ids
    node_ids.update(transition_ids)
    for arc in tgt_page.findall("arc"):
        tools = arc.find("toolspecific")
        lid = None
        if tools != None:
            if "localNodeID" in tools.attrib:
                lid = tools.attrib["localNodeID"]
        id = arc.attrib["id"]
        src = node_ids[arc.attrib["source"]]
        tgt = node_ids[arc.attrib["target"]]
        # making an arc 
        aid = lid if lid != None else id  # we aren't storing the actual id??
        src_node = nodes[src]
        tgt_node = nodes[tgt]
        arcs.add(Arc(
            src_node, tgt_node
        ))
    # finalise compontents
    dpn = PetriNetWithData(
        places=set(list(places.values())),
        transitions=set(list(transitions.values())),
        arcs=arcs,
        name=net_name
    )
    dpn.set_initial_marking(
        initial_marking
    )
    dpn.set_final_marking(
        final_marking
    )
    return dpn

<|MERGE_RESOLUTION|>--- conflicted
+++ resolved
@@ -532,11 +532,7 @@
         if isinstance(tran, GuardedTransition):
             attribs['guard'] = str(tran.guard)
         tranNode = ET.SubElement(page,'transition', 
-<<<<<<< HEAD
-                        attrib=attribs )
-=======
                         attrib={'id':"transition-"+str(tran.tid) } )
->>>>>>> ba944b84
         if tran.name:
             name_node = ET.SubElement(tranNode,'name')
             text_node = ET.SubElement(name_node,'text')
